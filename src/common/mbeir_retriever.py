--- conflicted
+++ resolved
@@ -229,13 +229,7 @@
     return distances, indices
 
 
-<<<<<<< HEAD
-def get_raw_retrieved_candidates(
-    queries_path, candidates_path, retrieved_indices, hashed_query_ids, complement_retriever
-):
-=======
 def get_raw_retrieved_candidates(queries_path, candidates_path, retrieved_indices, hashed_query_ids):
->>>>>>> 160fea02
     # Load raw queries
     qid_to_queries = {}
     with open(queries_path, "r") as f:
@@ -253,10 +247,6 @@
             did_to_candidates[c["did"]] = c
 
     retrieved_dict = {}
-<<<<<<< HEAD
-    complement_queries_list = []  # Used to map complement queries to original qids.
-=======
->>>>>>> 160fea02
     for idx, indices in enumerate(retrieved_indices):
         retrieved_cands = []
         qid = unhash_qid(hashed_query_ids[idx])
@@ -265,58 +255,11 @@
             doc_id = unhash_did(hashed_doc_id)
             retrieved_cands.append(did_to_candidates[doc_id])
         retrieved_dict[qid] = {"query": query, "candidates": retrieved_cands}
-<<<<<<< HEAD
-        # For each candidate with image/text modality create a complement query to retrieve the candidate's complement candidate with text/image modality.
-        if complement_retriever:
-            complement_modalities = {"text": "image", "image": "text"}
-            complement_queries = [
-                (cand.get("modality"), cand.get("txt"), cand.get("img_path"))
-                for cand in retrieved_cands
-                if cand["modality"] in complement_modalities.keys()
-            ]
-            complement_queries_list.append((qid, complement_queries))
-            complement_retriever.add_queries(complement_queries)
-
-    # Retrieve complement candidates for all queries at once.
-    if complement_retriever:
-        retrieved_complements = complement_retriever.retrieve(k=10)
-        complement_queries_start_index = 0
-        for qid, complement_queries in complement_queries_list:
-            complement_candidates = []
-            complement_queries_end_index = complement_queries_start_index + len(complement_queries)
-            retrieved_comp_cands = retrieved_complements[complement_queries_start_index:complement_queries_end_index]
-            complement_queries_start_index = complement_queries_end_index
-            for idx, complement_query in enumerate(complement_queries):
-                complement_cand = None
-                q_modality = complement_query[0]
-                for cand in retrieved_comp_cands[idx]:
-                    if cand["modality"] == complement_modalities[q_modality]:
-                        # The retrieved complement candidate should not be the same as the original query.
-                        if (
-                            cand.get("img_path")
-                            and cand.get("img_path") != retrieved_dict[qid]["query"]["query_img_path"]
-                        ):
-                            complement_cand = cand
-                            break
-                        if cand.get("txt") and cand.get("txt") != retrieved_dict[qid]["query"]["query_txt"]:
-                            complement_cand = cand
-                            break
-                if not complement_cand:
-                    print(f"retrieved_dict[qid]: {retrieved_dict[qid].__repr__()}")
-                    print(f"retrieved_comp_cands: {retrieved_comp_cands[idx]}")
-                complement_candidates.append(complement_cand)
-            retrieved_dict[qid]["complement_candidates"] = complement_candidates
-    return retrieved_dict
-
-
-def run_retrieval(config, query_embedder_config):
-=======
     # TODO: retrieve the complement candidates when retrieve_image_text_pairs is enabled.
     return retrieved_dict
 
 
 def run_retrieval(config, query_embedder_config=None):
->>>>>>> 160fea02
     """This script runs retrieval on the faiss index"""
     uniir_dir = config.uniir_dir
     mbeir_data_dir = config.mbeir_data_dir
@@ -460,18 +403,8 @@
                 candidates_path = os.path.join(
                     mbeir_data_dir, candidate_dir_name, f"mbeir_{cand_pool_name}_{split}_cand_pool.jsonl"
                 )
-<<<<<<< HEAD
-                complement_retriever = (
-                    InteractiveRetriever(cand_index_path, candidates_path, query_embedder_config)
-                    if retrieval_config.retrieve_image_text_pairs
-                    else None
-                )
-                retrieved_dict = get_raw_retrieved_candidates(
-                    queries_path, candidates_path, retrieved_indices, hashed_query_ids, complement_retriever
-=======
                 retrieved_dict = get_raw_retrieved_candidates(
                     queries_path, candidates_path, retrieved_indices, hashed_query_ids
->>>>>>> 160fea02
                 )
                 retrieved_file_name = f"{run_id}_retrieved.jsonl"
                 retrieved_file_path = os.path.join(exp_retrieved_cands_dir, retrieved_file_name)
@@ -479,11 +412,7 @@
                     for _, v in retrieved_dict.items():
                         json.dump(v, retrieved_file)
                         retrieved_file.write("\n")
-<<<<<<< HEAD
-                print(f"Retriever: Run file saved to {retrieved_file_path}")
-=======
                 print(f"Retriever: Retrieved file saved to {retrieved_file_path}")
->>>>>>> 160fea02
 
             # Compute Recall@k
             recall_values_by_task = defaultdict(lambda: defaultdict(list))
